"""
Sphinx Notion Builder.
"""

import json
import logging
from dataclasses import dataclass
from functools import singledispatch
from pathlib import Path
from typing import Any

import bs4
import sphinxnotes.strike
from atsphinx.audioplayer.nodes import (  # pyright: ignore[reportMissingTypeStubs]
    audio as audio_node,
)
from beartype import beartype
from docutils import nodes
from docutils.nodes import NodeVisitor
from sphinx.application import Sphinx
from sphinx.builders.text import TextBuilder
from sphinx.util import docutils as sphinx_docutils
from sphinx.util import logging as sphinx_logging
from sphinx.util.typing import ExtensionMetadata
from sphinx_iframes import (  # pyright: ignore[reportMissingTypeStubs]
    iframe_node,
)
from sphinx_immaterial.task_lists import checkbox_label
from sphinx_simplepdf.directives.pdfinclude import (  # pyright: ignore[reportMissingTypeStubs]
    PdfIncludeDirective,
)
from sphinx_toolbox.collapse import CollapseNode
from sphinxcontrib.video import (  # pyright: ignore[reportMissingTypeStubs]
    Video,
    video_node,
)
from sphinxnotes.strike import strike_node
from ultimate_notion import Emoji
from ultimate_notion.blocks import PDF as UnoPDF  # noqa: N811
from ultimate_notion.blocks import Audio as UnoAudio
from ultimate_notion.blocks import Block, ParentBlock
from ultimate_notion.blocks import BulletedItem as UnoBulletedItem
from ultimate_notion.blocks import Callout as UnoCallout
from ultimate_notion.blocks import Code as UnoCode
from ultimate_notion.blocks import Embed as UnoEmbed
from ultimate_notion.blocks import Equation as UnoEquation
from ultimate_notion.blocks import Heading as UnoHeading
from ultimate_notion.blocks import (
    Heading1 as UnoHeading1,
)
from ultimate_notion.blocks import (
    Heading2 as UnoHeading2,
)
from ultimate_notion.blocks import (
    Heading3 as UnoHeading3,
)
from ultimate_notion.blocks import Image as UnoImage
from ultimate_notion.blocks import NumberedItem as UnoNumberedItem
from ultimate_notion.blocks import (
    Paragraph as UnoParagraph,
)
from ultimate_notion.blocks import (
    Quote as UnoQuote,
)
from ultimate_notion.blocks import Table as UnoTable
from ultimate_notion.blocks import (
    TableOfContents as UnoTableOfContents,
)
from ultimate_notion.blocks import ToDoItem as UnoToDoItem
from ultimate_notion.blocks import (
    ToggleItem as UnoToggleItem,
)
from ultimate_notion.blocks import Video as UnoVideo
from ultimate_notion.file import ExternalFile
from ultimate_notion.obj_api.enums import BGColor, CodeLang, Color
from ultimate_notion.rich_text import Text, math, text

_LOGGER = sphinx_logging.getLogger(name=__name__)


@beartype
def _get_text_color_mapping() -> dict[str, Color]:
    """
    Get the mapping from CSS classes to Notion colors.
    """
    return {
        "text-red": Color.RED,
        "text-blue": Color.BLUE,
        "text-green": Color.GREEN,
        "text-yellow": Color.YELLOW,
        "text-orange": Color.ORANGE,
        "text-purple": Color.PURPLE,
        "text-pink": Color.PINK,
        "text-brown": Color.BROWN,
        "text-gray": Color.GRAY,
        "text-grey": Color.GRAY,
    }


@beartype
def _get_background_color_classes() -> set[str]:
    """
    Get the set of supported background color classes.
    """
    return {
        "bg-red",
        "bg-blue",
        "bg-green",
        "bg-yellow",
        "bg-orange",
        "bg-purple",
        "bg-pink",
        "bg-brown",
        "bg-gray",
        "bg-grey",
    }


@beartype
def _color_from_css_classes(*, classes: list[str]) -> Color | None:
    """Extract Notion color from CSS classes.

    Classes created by ``sphinxcontrib-text-styles``.
    """
    color_mapping = _get_text_color_mapping()

    for css_class in classes:
        if css_class in color_mapping:
            return color_mapping[css_class]

    return None


@beartype
def _background_color_from_css_classes(
    *, classes: list[str]
) -> BGColor | None:
    """Extract Notion background color from CSS classes.

    Classes created by ``sphinxcontrib-text-styles``.
    """
    bg_color_mapping: dict[str, BGColor] = {
        "bg-red": BGColor.RED,
        "bg-blue": BGColor.BLUE,
        "bg-green": BGColor.GREEN,
        "bg-yellow": BGColor.YELLOW,
        "bg-orange": BGColor.ORANGE,
        "bg-purple": BGColor.PURPLE,
        "bg-pink": BGColor.PINK,
        "bg-brown": BGColor.BROWN,
        "bg-gray": BGColor.GRAY,
        "bg-grey": BGColor.GRAY,
    }

    for css_class in classes:
        if css_class in bg_color_mapping:
            return bg_color_mapping[css_class]

    return None


@beartype
def _serialize_block_with_children(
    *,
    block: Block,
) -> dict[str, Any]:
    """
    Convert a block to a JSON-serializable format which includes its children.
    """
    serialized_obj = block.obj_ref.serialize_for_api()
    if isinstance(block, ParentBlock) and block.children:
        serialized_obj[block.obj_ref.type]["children"] = [
            _serialize_block_with_children(block=child)
            for child in block.children
        ]
    return serialized_obj


@beartype
class _PdfNode(nodes.raw):  # pylint: disable=too-many-ancestors
    """
    Custom PDF node for Notion PDF blocks.
    """


@beartype
class _NotionPdfIncludeDirective(PdfIncludeDirective):
    """
    PDF include directive that creates Notion PDF blocks.
    """

    def run(self) -> list[nodes.raw]:
        """
        Create a Notion PDF block.
        """
        (pdf_file,) = self.arguments
        node = _PdfNode()
        node.attributes["uri"] = pdf_file
        return [node]


@dataclass
class _TableStructure:
    """
    Structure information extracted from a table node.
    """

    header_rows: list[nodes.row]
    body_rows: list[nodes.row]
    num_stub_columns: int


@singledispatch
@beartype
def _process_rich_text_node(node: nodes.Node) -> Text:
    """Create Notion rich text from a single ``docutils`` node.

    This is the base function for ``singledispatch``. Specific node types
    are handled by registered functions.
    """
    unsupported_child_type_msg = (
        f"Unsupported node type within text: {type(node).__name__} on line "
        f"{node.parent.line} in {node.parent.source}."
    )
    # We use ``TRY004`` here because we want to raise a
    # ``ValueError`` if the child type is unsupported, not a
    # ``TypeError`` as the user has not directly provided any type.
    raise ValueError(unsupported_child_type_msg)


@beartype
@_process_rich_text_node.register
def _(node: nodes.line) -> Text:
    """
    Process line nodes by creating rich text.
    """
    return _create_styled_text_from_node(node=node) + "\n"


@beartype
@_process_rich_text_node.register
def _(node: nodes.reference) -> Text:
    """
    Process reference nodes by creating linked text.
    """
    link_url = node.attributes["refuri"]
    link_text = node.attributes.get("name", link_url)

    return text(
        text=link_text,
        href=link_url,
        bold=False,
        italic=False,
        code=False,
    )


@beartype
@_process_rich_text_node.register
def _(node: nodes.target) -> Text:
    """
    Process target nodes by returning empty text (targets are skipped).
    """
    del node  # Target nodes are skipped
    return Text.from_plain_text(text="")


@beartype
@_process_rich_text_node.register
def _(node: nodes.title_reference) -> Text:
    """Process title reference nodes by creating italic text.

    We match the behavior of the HTML builder here.
    If you render ``A `B``` in HTML, it will render as ``A <i>B</i>``.
    """
    return text(text=node.astext(), italic=True)


@beartype
@_process_rich_text_node.register
def _(node: nodes.Text) -> Text:
    """
    Process Text nodes by creating plain text.
    """
    return text(text=node.astext())


@beartype
@_process_rich_text_node.register
def _(node: nodes.inline) -> Text:
    """
    Process inline nodes by creating styled text.
    """
    return _create_styled_text_from_node(node=node)


@beartype
@_process_rich_text_node.register
def _(node: nodes.strong) -> Text:
    """
    Process strong nodes by creating bold text.
    """
    return _create_styled_text_from_node(node=node)


@beartype
@_process_rich_text_node.register
def _(node: nodes.emphasis) -> Text:
    """
    Process emphasis nodes by creating italic text.
    """
    return _create_styled_text_from_node(node=node)


@beartype
@_process_rich_text_node.register
def _(node: nodes.literal) -> Text:
    """
    Process literal nodes by creating code text.
    """
    return _create_styled_text_from_node(node=node)


@beartype
@_process_rich_text_node.register
def _(node: strike_node) -> Text:
    """
    Process strike nodes by creating strikethrough text.
    """
    return _create_styled_text_from_node(node=node)


@beartype
@_process_rich_text_node.register
def _(node: nodes.paragraph) -> Text:
    """
    Process paragraph nodes by creating styled text.
    """
<<<<<<< HEAD
    result = Text.from_plain_text(text="")
    for index, suchild in enumerate(iterable=child.children):
        result += _process_rich_text_node(child=child)
        if index < len(child.children) - 1:
            result += Text.from_plain_text(text="")
    return result
=======
    return _create_styled_text_from_node(node=node)
>>>>>>> c707375a


@beartype
@_process_rich_text_node.register
def _(node: nodes.math) -> Text:
    """
    Process math nodes by creating math rich text.
    """
    return math(expression=node.astext())


@beartype
def _create_styled_text_from_node(*, node: nodes.Element) -> Text:
    """Create styled text from a node with CSS class support.

    This helper function handles the complex styling logic that was
    previously inline in the main function.
    """
    classes = node.attributes.get("classes", [])
    bg_color = _background_color_from_css_classes(classes=classes)
    text_color = _color_from_css_classes(classes=classes)

    color_mapping = _get_text_color_mapping()
    bg_color_classes = _get_background_color_classes()

    is_bold = isinstance(node, nodes.strong) or "text-bold" in classes
    is_italic = isinstance(node, nodes.emphasis) or "text-italic" in classes
    is_code = (
        isinstance(node, nodes.literal)
        or "text-mono" in classes
        or "kbd" in classes
    )
    is_strikethrough = (
        isinstance(node, strike_node) or "text-strike" in classes
    )
    is_underline = "text-underline" in classes

    supported_style_classes = {
        "text-bold",
        "text-italic",
        "text-mono",
        "text-strike",
        "text-underline",
        "kbd",
        *color_mapping.keys(),
        *bg_color_classes,
    }
    unsupported_styles = [
        css_class
        for css_class in classes
        if css_class not in supported_style_classes
    ]

    if unsupported_styles:
        unsupported_style_msg = (
            "Unsupported text style classes: "
            f"{', '.join(unsupported_styles)}. "
            f"Text on line {node.parent.line} in {node.parent.source} will "
            "be rendered without styling."
        )
        _LOGGER.warning(unsupported_style_msg)

    color: BGColor | Color | None = bg_color or text_color
    breakpoint()
    return text(
        text=node.astext(),
        bold=is_bold,
        italic=is_italic,
        code=is_code,
        strikethrough=is_strikethrough,
        underline=is_underline,
        # Ignore the type check here because Ultimate Notion has
        # a bad type hint: https://github.com/ultimate-notion/ultimate-notion/issues/140
        color=color,  # type: ignore[arg-type]  # pyright: ignore[reportArgumentType]
    )


@beartype
def _create_rich_text_from_children(*, node: nodes.Element) -> Text:
    """Create Notion rich text from ``docutils`` node children.

    This uses ``ultimate-notion``'s rich text capabilities to
    avoid some size limits.

    See: https://developers.notion.com/reference/request-limits#size-limits.
    """
    rich_text = Text.from_plain_text(text="")

    for child in node.children:
        new_text = _process_rich_text_node(child)
        rich_text += new_text

    return rich_text


@beartype
def _extract_table_structure(
    *,
    node: nodes.table,
) -> _TableStructure:
    """
    Return table structure information for a table node.
    """
    header_rows: list[nodes.row] = []
    body_rows: list[nodes.row] = []
    stub_columns = 0

    # In Notion, all rows must have the same number of columns.
    # Therefore there is only one ``tgroup``.
    tgroups = [
        child for child in node.children if isinstance(child, nodes.tgroup)
    ]
    (tgroup,) = tgroups

    for tgroup_child in tgroup.children:
        if isinstance(tgroup_child, nodes.colspec):
            if tgroup_child.attributes.get("stub"):
                stub_columns += 1
        elif isinstance(tgroup_child, nodes.thead):
            for row in tgroup_child.children:
                assert isinstance(row, nodes.row)
                header_rows.append(row)
        else:
            assert isinstance(tgroup_child, nodes.tbody)
            for row in tgroup_child.children:
                assert isinstance(row, nodes.row)
                body_rows.append(row)

    return _TableStructure(
        header_rows=header_rows,
        body_rows=body_rows,
        num_stub_columns=stub_columns,
    )


@beartype
def _cell_source_node(*, entry: nodes.Node) -> nodes.paragraph:
    """Return the paragraph child of an entry if present, else the entry.

    This isolates the small branch used when converting a table cell so
    the main table function becomes simpler.

    Notion table cells can only contain paragraph content, so we
    validate that all children are paragraphs.
    """
    paragraph_children = [
        c for c in entry.children if isinstance(c, nodes.paragraph)
    ]
    if len(paragraph_children) == 1:
        return paragraph_children[0]

    # Check for non-paragraph content and raise an error
    non_paragraph_children = [
        c for c in entry.children if not isinstance(c, nodes.paragraph)
    ]
    if non_paragraph_children:
        first_child = non_paragraph_children[0]
        msg = (
            f"Notion table cells can only contain paragraph content. "
            f"Found non-paragraph node: {type(first_child).__name__} on line "
            f"{first_child.line} in {first_child.source}."
        )
        raise ValueError(msg)

    # If there are multiple paragraph children, create a combined node
    # that preserves all content and rich text formatting.
    combined = nodes.paragraph()

    for i, child in enumerate(iterable=entry.children):
        if i > 0:
            # Add double newline between paragraphs to maintain separation
            combined += nodes.Text(data="\n\n")

        # Add the paragraph's children directly to preserve formatting
        for grandchild in child.children:
            combined += grandchild

    return combined


@beartype
def _map_pygments_to_notion_language(*, pygments_lang: str) -> CodeLang:
    """
    Map ``Pygments`` language names to Notion CodeLang ``enum`` values.
    """
    language_mapping: dict[str, CodeLang] = {
        "abap": CodeLang.ABAP,
        "arduino": CodeLang.ARDUINO,
        "bash": CodeLang.BASH,
        "basic": CodeLang.BASIC,
        "c": CodeLang.C,
        "clojure": CodeLang.CLOJURE,
        "coffeescript": CodeLang.COFFEESCRIPT,
        "console": CodeLang.SHELL,
        "cpp": CodeLang.CPP,
        "c++": CodeLang.CPP,
        "csharp": CodeLang.CSHARP,
        "c#": CodeLang.CSHARP,
        "css": CodeLang.CSS,
        "dart": CodeLang.DART,
        "default": CodeLang.PLAIN_TEXT,
        "diff": CodeLang.DIFF,
        "docker": CodeLang.DOCKER,
        "dockerfile": CodeLang.DOCKER,
        "elixir": CodeLang.ELIXIR,
        "elm": CodeLang.ELM,
        "erlang": CodeLang.ERLANG,
        "flow": CodeLang.FLOW,
        "fortran": CodeLang.FORTRAN,
        "fsharp": CodeLang.FSHARP,
        "f#": CodeLang.FSHARP,
        "gherkin": CodeLang.GHERKIN,
        "glsl": CodeLang.GLSL,
        "go": CodeLang.GO,
        "graphql": CodeLang.GRAPHQL,
        "groovy": CodeLang.GROOVY,
        "haskell": CodeLang.HASKELL,
        # This is not a perfect match, but at least JSON within the
        # HTTP definition will be highlighted.
        "http": CodeLang.JSON,
        "html": CodeLang.HTML,
        "java": CodeLang.JAVA,
        "javascript": CodeLang.JAVASCRIPT,
        "js": CodeLang.JAVASCRIPT,
        "json": CodeLang.JSON,
        "julia": CodeLang.JULIA,
        "kotlin": CodeLang.KOTLIN,
        "latex": CodeLang.LATEX,
        "tex": CodeLang.LATEX,
        "less": CodeLang.LESS,
        "lisp": CodeLang.LISP,
        "livescript": CodeLang.LIVESCRIPT,
        "lua": CodeLang.LUA,
        "makefile": CodeLang.MAKEFILE,
        "make": CodeLang.MAKEFILE,
        "markdown": CodeLang.MARKDOWN,
        "md": CodeLang.MARKDOWN,
        "markup": CodeLang.MARKUP,
        "matlab": CodeLang.MATLAB,
        "mermaid": CodeLang.MERMAID,
        "nix": CodeLang.NIX,
        "objective-c": CodeLang.OBJECTIVE_C,
        "objc": CodeLang.OBJECTIVE_C,
        "ocaml": CodeLang.OCAML,
        "pascal": CodeLang.PASCAL,
        "perl": CodeLang.PERL,
        "php": CodeLang.PHP,
        "powershell": CodeLang.POWERSHELL,
        "ps1": CodeLang.POWERSHELL,
        "prolog": CodeLang.PROLOG,
        "protobuf": CodeLang.PROTOBUF,
        "python": CodeLang.PYTHON,
        "py": CodeLang.PYTHON,
        "r": CodeLang.R,
        "reason": CodeLang.REASON,
        "ruby": CodeLang.RUBY,
        "rb": CodeLang.RUBY,
        # This is not a perfect match, but at least rest-example will
        # be rendered.
        "rest": CodeLang.PLAIN_TEXT,
        "rust": CodeLang.RUST,
        "rs": CodeLang.RUST,
        "sass": CodeLang.SASS,
        "scala": CodeLang.SCALA,
        "scheme": CodeLang.SCHEME,
        "scss": CodeLang.SCSS,
        "shell": CodeLang.SHELL,
        "sh": CodeLang.SHELL,
        "sql": CodeLang.SQL,
        "swift": CodeLang.SWIFT,
        "text": CodeLang.PLAIN_TEXT,
        "toml": CodeLang.TOML,
        "typescript": CodeLang.TYPESCRIPT,
        "ts": CodeLang.TYPESCRIPT,
        # This is not a perfect match, but it's the best we can do.
        "tsx": CodeLang.TYPESCRIPT,
        "udiff": CodeLang.DIFF,
        "vb.net": CodeLang.VB_NET,
        "vbnet": CodeLang.VB_NET,
        "verilog": CodeLang.VERILOG,
        "vhdl": CodeLang.VHDL,
        "visual basic": CodeLang.VISUAL_BASIC,
        "vb": CodeLang.VISUAL_BASIC,
        "webassembly": CodeLang.WEBASSEMBLY,
        "wasm": CodeLang.WEBASSEMBLY,
        "xml": CodeLang.XML,
        "yaml": CodeLang.YAML,
        "yml": CodeLang.YAML,
    }

    return language_mapping[pygments_lang.lower()]


@singledispatch
@beartype
def _process_node_to_blocks(
    node: nodes.Element,
    *,
    section_level: int,
) -> list[Block]:
    """
    Required function for ``singledispatch``.
    """
    del section_level
    line_number = node.line or node.parent.line
    source = node.source or node.parent.source

    if line_number is not None and source is not None:
        unsupported_node_type_msg = (
            f"Unsupported node type: {node.tagname} on line "
            f"{line_number} in {source}."
        )
    else:
        unsupported_node_type_msg = f"Unsupported node type: {node.tagname}."
    raise NotImplementedError(unsupported_node_type_msg)


@beartype
@_process_node_to_blocks.register
def _(
    node: nodes.table,
    *,
    section_level: int,
) -> list[Block]:
    """Process rST table nodes by creating Notion Table blocks.

    This implementation delegates small branches to helpers which keeps
    the function body linear and easier to reason about.
    """
    del section_level

    for child in node.children:
        if isinstance(child, nodes.title):
            table_no_titles_msg = (
                f"Table has a title '{child.astext()}' on line "
                f"{child.line} in {child.source}, but Notion tables "
                "do not have titles."
            )
            _LOGGER.warning(msg=table_no_titles_msg)

    table_structure = _extract_table_structure(node=node)

    if len(table_structure.header_rows) > 1:
        first_header_row = table_structure.header_rows[0]
        first_header_row_entry = first_header_row.children[0]
        first_header_row_paragraph = first_header_row_entry.children[0]
        first_header_row_line = first_header_row_paragraph.line
        last_header_row = table_structure.header_rows[-1]
        last_header_row_entry = last_header_row.children[0]
        last_header_row_paragraph = last_header_row_entry.children[0]
        last_header_row_line = last_header_row_paragraph.line
        table_multiple_header_rows_msg = (
            "Tables with multiple header rows are not supported. "
            f"First header row is on line {first_header_row_line} in "
            f"{first_header_row_paragraph.source}, last header row is on "
            f"line {last_header_row_line}"
        )
        _LOGGER.warning(msg=table_multiple_header_rows_msg)

    if table_structure.num_stub_columns > 1:
        first_body_row = table_structure.body_rows[0]
        first_body_row_entry = first_body_row.children[0]
        first_body_row_paragraph = first_body_row_entry.children[0]
        table_more_than_one_stub_column_msg = (
            f"Tables with more than 1 stub column are not supported. "
            f"Found {table_structure.num_stub_columns} stub columns "
            f"on table with first body row on line "
            f"{first_body_row_paragraph.line} in "
            f"{first_body_row_paragraph.source}."
        )
        _LOGGER.warning(msg=table_more_than_one_stub_column_msg)

    rows = [*table_structure.header_rows, *table_structure.body_rows]
    table = UnoTable(
        n_rows=len(rows),
        # In Notion, all rows must have the same number of columns.
        n_cols=len(rows[0]),
        header_row=bool(table_structure.header_rows),
        header_col=bool(table_structure.num_stub_columns),
    )

    for row_index, row in enumerate(iterable=rows):
        for column_index, entry in enumerate(iterable=row.children):
            source = _cell_source_node(entry=entry)
            table[row_index, column_index] = _create_rich_text_from_children(
                node=source
            )

    return [table]


@beartype
@_process_node_to_blocks.register
def _(
    node: nodes.paragraph,
    *,
    section_level: int,
) -> list[Block]:
    """Process paragraph nodes by creating Notion Paragraph blocks.

    Special case: if the paragraph contains only a container a
    ``rest-example`` class, process the container directly instead of
    trying to process it as rich text.
    """
    if (
        len(node.children) == 1
        and isinstance(
            node.children[0],
            nodes.container,
        )
        and node.children[0].attributes.get("classes", []) == ["rest-example"]
    ):
        return _process_node_to_blocks(
            node.children[0],
            section_level=section_level,
        )

    rich_text = _create_rich_text_from_children(node=node)
    return [UnoParagraph(text=rich_text)]


@beartype
@_process_node_to_blocks.register
def _(
    node: nodes.block_quote,
    *,
    section_level: int,
) -> list[Block]:
    """
    Process block quote nodes by creating Notion Quote blocks.
    """
    del section_level
    rich_text = Text.from_plain_text(text="")
    for index, child in enumerate(iterable=node.children):
        rich_text += _process_rich_text_node(child)
        if index < len(node.children) - 1:
            rich_text += Text.from_plain_text(text="\n\n")

    breakpoint()
    return [UnoQuote(text=rich_text)]


@beartype
@_process_node_to_blocks.register
def _(
    node: nodes.literal_block,
    *,
    section_level: int,
) -> list[Block]:
    """
    Process literal block nodes by creating Notion Code blocks.
    """
    del section_level
    code_text = _create_rich_text_from_children(node=node)
    pygments_lang = node.get(key="language", failobj="")
    language = _map_pygments_to_notion_language(
        pygments_lang=pygments_lang,
    )
    return [UnoCode(text=code_text, language=language)]


@beartype
@_process_node_to_blocks.register
def _(
    node: nodes.bullet_list,
    *,
    section_level: int,
) -> list[Block]:
    """
    Process bullet list nodes by creating Notion BulletedItem blocks.
    """
    result: list[Block] = []
    for list_item in node.children:
        assert isinstance(list_item, nodes.list_item)
        first_child = list_item.children[0]
        if isinstance(first_child, nodes.paragraph):
            paragraph = first_child
            rich_text = _create_rich_text_from_children(node=paragraph)
            bulleted_item_block = UnoBulletedItem(text=rich_text)

            for child in list_item.children[1:]:
                child_blocks = _process_node_to_blocks(
                    child,
                    section_level=section_level,
                )
                bulleted_item_block.append(blocks=child_blocks)
            result.append(bulleted_item_block)
        else:
            assert isinstance(first_child, checkbox_label), (
                first_child.line,
                first_child.source,
            )
            label_text_node = list_item.children[1]
            # Get the checked state from the checkbox_label node
            checked = first_child.attributes.get("checked", False)
            assert isinstance(label_text_node, nodes.paragraph)
            rich_text = _create_rich_text_from_children(
                node=label_text_node,
            )
            todo_item_block = UnoToDoItem(text=rich_text, checked=checked)

            for child in list_item.children[2:]:
                child_blocks = _process_node_to_blocks(
                    child,
                    section_level=section_level,
                )
                todo_item_block.append(blocks=child_blocks)
            result.append(todo_item_block)
    return result


@beartype
@_process_node_to_blocks.register
def _(
    node: nodes.enumerated_list,
    *,
    section_level: int,
) -> list[Block]:
    """
    Process enumerated list nodes by creating Notion NumberedItem or ToDoItem
    blocks.
    """
    result: list[Block] = []
    for list_item in node.children:
        assert isinstance(list_item, nodes.list_item)
        first_child = list_item.children[0]
        if isinstance(first_child, nodes.paragraph):
            paragraph = first_child
            rich_text = _create_rich_text_from_children(node=paragraph)
            block = UnoNumberedItem(text=rich_text)

            for child in list_item.children[1:]:
                child_blocks = _process_node_to_blocks(
                    child,
                    section_level=section_level,
                )
                block.append(blocks=child_blocks)
            result.append(block)
        else:
            assert isinstance(first_child, checkbox_label), (
                first_child.line,
                first_child.source,
            )
            label_text_node = list_item.children[1]
            # Get the checked state from the checkbox_label node
            checked = first_child.attributes.get("checked", False)
            assert isinstance(label_text_node, nodes.paragraph)
            rich_text = _create_rich_text_from_children(
                node=label_text_node,
            )
            todo_item_block = UnoToDoItem(text=rich_text, checked=checked)

            for child in list_item.children[2:]:
                child_blocks = _process_node_to_blocks(
                    child,
                    section_level=section_level,
                )
                todo_item_block.append(blocks=child_blocks)
            result.append(todo_item_block)
    return result


@beartype
@_process_node_to_blocks.register
def _(
    node: nodes.topic,
    *,
    section_level: int,
) -> list[Block]:
    """
    Process topic nodes, specifically for table of contents.
    """
    del section_level  # Not used for topics
    # Later, we can support `.. topic::` directives, likely as
    # a callout with no icon.
    assert "contents" in node["classes"]
    return [UnoTableOfContents()]


@beartype
@_process_node_to_blocks.register
def _(
    node: nodes.compound,
    *,
    section_level: int,
) -> list[Block]:
    """
    Process Sphinx ``toctree`` nodes.
    """
    del node
    del section_level
    # There are no specific Notion blocks for ``toctree`` nodes.
    # We need to support ``toctree`` in ``index.rst``.
    # Just ignore it.
    return []


@beartype
@_process_node_to_blocks.register
def _(
    node: nodes.title,
    *,
    section_level: int,
) -> list[Block]:
    """
    Process title nodes by creating appropriate Notion heading blocks.
    """
    rich_text = _create_rich_text_from_children(node=node)

    max_heading_level = 3
    if section_level > max_heading_level:
        error_msg = (
            f"Notion only supports heading levels 1-{max_heading_level}, "
            f"but found heading level {section_level} on line {node.line} "
            f"in {node.source}."
        )
        raise ValueError(error_msg)

    heading_levels: dict[int, type[UnoHeading[Any]]] = {
        1: UnoHeading1,
        2: UnoHeading2,
        3: UnoHeading3,
    }
    heading_cls = heading_levels[section_level]
    return [heading_cls(text=rich_text)]


@beartype
def _create_admonition_callout(
    *,
    node: nodes.Element,
    emoji: str,
    background_color: BGColor,
) -> list[Block]:
    """Create a Notion Callout block for admonition nodes.

    The first child (typically a paragraph) becomes the callout text,
    and any remaining children become nested blocks within the callout.
    """
    # Use the first child as the callout text
    first_child = node.children[0]
    if isinstance(first_child, nodes.paragraph):
        rich_text = _create_rich_text_from_children(node=first_child)
        # Process remaining children as nested blocks
        children_to_process = node.children[1:]
    else:
        # If first child is not a paragraph, use empty text
        rich_text = Text.from_plain_text(text="")
        # Process all children as nested blocks (including the first)
        children_to_process = node.children

    block = UnoCallout(
        text=rich_text,
        icon=Emoji(emoji=emoji),
        color=background_color,
    )

    for child in children_to_process:
        block.append(
            blocks=_process_node_to_blocks(
                child,
                section_level=1,
            )
        )
    return [block]


@beartype
@_process_node_to_blocks.register
def _(
    node: nodes.note,
    *,
    section_level: int,
) -> list[Block]:
    """
    Process note admonition nodes by creating Notion Callout blocks.
    """
    del section_level
    return _create_admonition_callout(
        node=node,
        emoji="📝",
        background_color=BGColor.BLUE,
    )


@beartype
@_process_node_to_blocks.register
def _(
    node: nodes.warning,
    *,
    section_level: int,
) -> list[Block]:
    """
    Process warning admonition nodes by creating Notion Callout blocks.
    """
    del section_level
    return _create_admonition_callout(
        node=node,
        emoji="⚠️",
        background_color=BGColor.YELLOW,
    )


@beartype
@_process_node_to_blocks.register
def _(
    node: nodes.tip,
    *,
    section_level: int,
) -> list[Block]:
    """
    Process tip admonition nodes by creating Notion Callout blocks.
    """
    del section_level
    return _create_admonition_callout(
        node=node,
        emoji="💡",
        background_color=BGColor.GREEN,
    )


@beartype
@_process_node_to_blocks.register
def _(
    node: nodes.attention,
    *,
    section_level: int,
) -> list[Block]:
    """
    Process attention admonition nodes by creating Notion Callout blocks.
    """
    del section_level
    return _create_admonition_callout(
        node=node,
        emoji="👀",
        background_color=BGColor.YELLOW,
    )


@beartype
@_process_node_to_blocks.register
def _(
    node: nodes.caution,
    *,
    section_level: int,
) -> list[Block]:
    """
    Process caution admonition nodes by creating Notion Callout blocks.
    """
    del section_level
    return _create_admonition_callout(
        node=node,
        emoji="⚠️",
        background_color=BGColor.YELLOW,
    )


@beartype
@_process_node_to_blocks.register
def _(
    node: nodes.danger,
    *,
    section_level: int,
) -> list[Block]:
    """
    Process danger admonition nodes by creating Notion Callout blocks.
    """
    del section_level
    return _create_admonition_callout(
        node=node,
        emoji="🚨",
        background_color=BGColor.RED,
    )


@beartype
@_process_node_to_blocks.register
def _(
    node: nodes.error,
    *,
    section_level: int,
) -> list[Block]:
    """
    Process error admonition nodes by creating Notion Callout blocks.
    """
    del section_level
    return _create_admonition_callout(
        node=node,
        emoji="❌",
        background_color=BGColor.RED,
    )


@beartype
@_process_node_to_blocks.register
def _(
    node: nodes.hint,
    *,
    section_level: int,
) -> list[Block]:
    """
    Process hint admonition nodes by creating Notion Callout blocks.
    """
    del section_level
    return _create_admonition_callout(
        node=node,
        emoji="💡",
        background_color=BGColor.GREEN,
    )


@beartype
@_process_node_to_blocks.register
def _(
    node: nodes.important,
    *,
    section_level: int,
) -> list[Block]:
    """
    Process important admonition nodes by creating Notion Callout blocks.
    """
    del section_level
    return _create_admonition_callout(
        node=node,
        emoji="❗",
        background_color=BGColor.RED,
    )


@beartype
@_process_node_to_blocks.register
def _(
    node: nodes.admonition,
    *,
    section_level: int,
) -> list[Block]:
    """Process generic admonition nodes by creating Notion Callout blocks.

    Generic admonitions have a title as the first child, followed by
    content. The title becomes the callout text, and all content becomes
    nested blocks.
    """
    del section_level

    # Extract the title from the first child (admonitions always have title
    # as first child)
    title_node = node.children[0]
    assert isinstance(title_node, nodes.title)
    title_text = title_node.astext()
    # All remaining children become nested blocks
    content_children = node.children[1:]

    block = UnoCallout(
        text=text(text=title_text),
        icon=Emoji(emoji="💬"),
        color=BGColor.GRAY,
    )

    for child in content_children:
        block.append(
            blocks=_process_node_to_blocks(
                child,
                section_level=1,
            )
        )

    return [block]


@beartype
@_process_node_to_blocks.register
def _(
    node: CollapseNode,
    *,
    section_level: int,
) -> list[Block]:
    """
    Process collapse nodes by creating Notion ToggleItem blocks.
    """
    del section_level

    title_text = node.attributes["label"]
    toggle_block = UnoToggleItem(text=text(text=title_text))

    for child in node.children:
        toggle_block.append(
            blocks=_process_node_to_blocks(
                child,
                section_level=1,
            )
        )

    return [toggle_block]


@beartype
@_process_node_to_blocks.register
def _(
    node: nodes.image,
    *,
    section_level: int,
) -> list[Block]:
    """
    Process image nodes by creating Notion Image blocks.
    """
    del section_level

    image_url = node.attributes["uri"]
    assert isinstance(image_url, str)

    assert node.document is not None
    if "://" not in image_url:
        abs_path = Path(node.document.settings.env.srcdir) / image_url
        image_url = abs_path.as_uri()

    return [UnoImage(file=ExternalFile(url=image_url), caption=None)]


@beartype
@_process_node_to_blocks.register
def _(
    node: video_node,
    *,
    section_level: int,
) -> list[Block]:
    """
    Process video nodes by creating Notion Video blocks.
    """
    del section_level

    sources: list[tuple[str, str, bool]] = node.attributes["sources"]
    assert isinstance(sources, list)
    primary_source = sources[0]
    video_location, _, is_remote = primary_source

    if is_remote:
        video_url = video_location
    else:
        assert node.document is not None
        abs_path = Path(node.document.settings.env.srcdir) / video_location
        video_url = abs_path.as_uri()

    caption_text = node.attributes["caption"]
    caption = text(text=caption_text) if caption_text else None

    return [
        UnoVideo(
            file=ExternalFile(url=video_url),
            caption=caption,
        )
    ]


@beartype
@_process_node_to_blocks.register
def _(
    node: audio_node,
    *,
    section_level: int,
) -> list[Block]:
    """
    Process audio nodes by creating Notion Audio blocks.
    """
    del section_level

    audio_url = node.attributes["uri"]
    assert isinstance(audio_url, str)

    assert node.document is not None
    if "://" not in audio_url:
        abs_path = Path(node.document.settings.env.srcdir) / audio_url
        audio_url = abs_path.as_uri()

    return [UnoAudio(file=ExternalFile(url=audio_url))]


@beartype
@_process_node_to_blocks.register
def _(
    node: _PdfNode,
    *,
    section_level: int,
) -> list[Block]:
    """Process PDF nodes by creating Notion PDF blocks.

    This handles nodes created by our custom NotionPdfIncludeDirective.
    """
    del section_level

    pdf_url = node.attributes["uri"]

    if "://" not in pdf_url:
        assert node.document is not None
        abs_path = Path(node.document.settings.env.srcdir) / pdf_url
        pdf_url = abs_path.as_uri()

    return [UnoPDF(file=ExternalFile(url=pdf_url))]


@beartype
@_process_node_to_blocks.register
def _(
    node: nodes.container,
    *,
    section_level: int,
) -> list[Block]:
    """
    Process container nodes.
    """
    num_children_for_captioned_literalinclude = 2
    if (
        len(node.children) == num_children_for_captioned_literalinclude
        and isinstance(node.children[0], nodes.caption)
        and isinstance(node.children[1], nodes.literal_block)
    ):
        caption_node, literal_node = node.children
        assert isinstance(caption_node, nodes.caption)
        assert isinstance(literal_node, nodes.literal_block)
        caption_rich_text = _create_rich_text_from_children(node=caption_node)

        code_text = _create_rich_text_from_children(node=literal_node)
        pygments_lang = literal_node.get(key="language", failobj="")
        language = _map_pygments_to_notion_language(
            pygments_lang=pygments_lang,
        )

        return [
            UnoCode(
                text=code_text,
                language=language,
                caption=caption_rich_text,
            )
        ]

    classes = node.attributes.get("classes", [])
    if classes == ["rest-example"]:
        return _process_rest_example_container(
            node=node,
            section_level=section_level,
        )

    blocks: list[Block] = []
    for child in node.children:
        child_blocks = _process_node_to_blocks(
            child, section_level=section_level
        )
        blocks.extend(child_blocks)
    return blocks


@beartype
@_process_node_to_blocks.register
def _(
    node: iframe_node,
    *,
    section_level: int,
) -> list[Block]:
    """
    Process raw nodes, specifically those containing HTML from the extension
    ``sphinx-iframes``.
    """
    del section_level

    # Check if this is an ``iframe`` from ``sphinx-iframes``.
    # See https://github.com/TeachBooks/sphinx-iframes/issues/9
    # for making this more robust.
    soup = bs4.BeautifulSoup(markup=node.rawsource, features="html.parser")
    iframes = soup.find_all(name="iframe")
    (iframe,) = iframes
    url = iframe.get(key="src")
    assert url is not None
    return [UnoEmbed(url=str(object=url))]


@beartype
def _process_rest_example_container(
    *,
    node: nodes.container,
    section_level: int,
) -> list[Block]:
    """
    Process a ``rest-example`` container by creating nested callout blocks.
    """
    rst_source_node = node.children[0]
    assert isinstance(rst_source_node, nodes.literal_block)
    output_nodes = node.children[1:]
    code_blocks = _process_node_to_blocks(rst_source_node, section_level=1)

    output_blocks: list[Block] = []
    for output_node in output_nodes:
        output_blocks.extend(
            _process_node_to_blocks(output_node, section_level=section_level)
        )

    code_callout = UnoCallout(text=text(text="Code"))
    code_callout.append(blocks=code_blocks)

    output_callout = UnoCallout(text=text(text="Output"))
    output_callout.append(blocks=output_blocks)

    main_callout = UnoCallout(text=text(text="Example"))
    main_callout.append(blocks=[code_callout, output_callout])

    return [main_callout]


@beartype
@_process_node_to_blocks.register
def _(
    node: nodes.comment,
    *,
    section_level: int,
) -> list[Block]:
    """Process comment nodes by ignoring them completely.

    Comments in reStructuredText should not appear in the final output.
    """
    del node
    del section_level
    return []


@beartype
@_process_node_to_blocks.register
def _(
    node: nodes.math_block,
    *,
    section_level: int,
) -> list[Block]:
    """
    Process math block nodes by creating Notion Equation blocks.
    """
    del section_level
    latex_content = node.astext()
    return [UnoEquation(latex=latex_content)]


@beartype
@_process_node_to_blocks.register
def _(
    node: nodes.target,
    *,
    section_level: int,
) -> list[Block]:
    """
    Process target nodes by ignoring them completely.
    """
    del node
    del section_level
    return []


@beartype
@_process_node_to_blocks.register
def _(
    node: nodes.document,
    *,
    section_level: int,
) -> list[Block]:
    """
    Process document nodes by ignoring them completely.
    """
    del node
    del section_level
    return []


@beartype
@_process_node_to_blocks.register
def _(
    node: nodes.line_block,
    *,
    section_level: int,
) -> list[Block]:
    """
    Process line block nodes by creating separate paragraph blocks for each
    line.
    """
    del section_level

    line_text = _create_rich_text_from_children(node=node)
    return [UnoParagraph(text=line_text)]


@beartype
class NotionTranslator(NodeVisitor):
    """
    Translate ``docutils`` nodes to Notion JSON.
    """

    def __init__(self, document: nodes.document, builder: TextBuilder) -> None:
        """
        Initialize the translator with storage for blocks.
        """
        del builder
        super().__init__(document=document)
        self._blocks: list[Block] = []
        self.body: str
        self._section_level = 0

    def dispatch_visit(self, node: nodes.Node) -> None:
        """
        Handle nodes by creating appropriate Notion heading blocks.
        """
        if isinstance(node, nodes.section):
            self._section_level += 1
            return

        blocks = _process_node_to_blocks(
            node,
            section_level=self._section_level,
        )
        self._blocks.extend(blocks)
        if not isinstance(node, nodes.document):
            raise nodes.SkipNode

    def depart_section(self, node: nodes.Element) -> None:
        """
        Handle leaving section nodes by decreasing the section level.
        """
        del node
        self._section_level -= 1

    def depart_document(self, node: nodes.Element) -> None:
        """
        Output collected block tree as JSON at document end.
        """
        del node

        json_output = json.dumps(
            obj=[
                _serialize_block_with_children(block=block)
                for block in self._blocks
            ],
            indent=2,
            ensure_ascii=False,
        )
        self.body = json_output


@beartype
class NotionBuilder(TextBuilder):
    """
    Build Notion-compatible documents.
    """

    name = "notion"
    out_suffix = ".json"


@beartype
def _notion_register_pdf_include_directive(
    app: Sphinx,
) -> None:
    """
    Register the PDF include directive.
    """
    if isinstance(app.builder, NotionBuilder):
        sphinx_docutils.register_directive(
            name="pdf-include",
            directive=_NotionPdfIncludeDirective,
        )


@beartype
def _filter_ulem(record: logging.LogRecord) -> bool:
    """Filter out the warning about the `ulem package already being included`.

    This warning is emitted by ``sphinxcontrib-text-styles`` or
    ``sphinxnotes.strike`` when the ``ulem`` package is already included.

    Our users may use both of these extensions, so we filter out the
    warning.

    See:

    * https://github.com/sphinx-notes/strike/pull/10
    * https://github.com/martinpriestley/sphinxcontrib-text-styles/pull/1
    """
    msg = record.getMessage()
    return msg != "latex package 'ulem' already included"


@beartype
def _make_static_dir(app: Sphinx) -> None:
    """
    We make the ``_static`` directory that ``sphinx-iframes`` expects.
    """
    (app.outdir / "_static").mkdir(parents=True, exist_ok=True)


@beartype
def setup(app: Sphinx) -> ExtensionMetadata:
    """
    Add the builder to Sphinx.
    """
    app.add_builder(builder=NotionBuilder)
    app.set_translator(name="notion", translator_class=NotionTranslator)

    app.connect(
        event="builder-inited",
        callback=_notion_register_pdf_include_directive,
    )

    app.connect(event="builder-inited", callback=_make_static_dir)

    logger = logging.getLogger(name="sphinx.sphinx.registry")
    logger.addFilter(filter=_filter_ulem)

    sphinxnotes.strike.SUPPORTED_BUILDERS.append(NotionBuilder)

    # that we use. The ``sphinx-iframes`` extension implements a ``video``
    # directive that we don't use.
    # Make sure that if they are both enabled, we use the
    # ``sphinxcontrib.video`` extension.
    if "sphinxcontrib.video" in app.extensions:
        app.add_directive(name="video", cls=Video, override=True)

    return {"parallel_read_safe": True}<|MERGE_RESOLUTION|>--- conflicted
+++ resolved
@@ -336,16 +336,12 @@
     """
     Process paragraph nodes by creating styled text.
     """
-<<<<<<< HEAD
     result = Text.from_plain_text(text="")
-    for index, suchild in enumerate(iterable=child.children):
-        result += _process_rich_text_node(child=child)
-        if index < len(child.children) - 1:
+    for index, child in enumerate(iterable=node.children):
+        result += _process_rich_text_node(child)
+        if index < len(node.children) - 1:
             result += Text.from_plain_text(text="")
     return result
-=======
-    return _create_styled_text_from_node(node=node)
->>>>>>> c707375a
 
 
 @beartype
