--- conflicted
+++ resolved
@@ -291,27 +291,11 @@
                 text=child.astext(),
                 italic=True,
             )
-<<<<<<< HEAD
-        else:
-            # Handle other node types that might have classes
-            classes = getattr(child, "attributes", {}).get("classes", [])
-            is_bold = isinstance(child, nodes.strong) or "text-bold" in classes
-            is_italic = (
-                isinstance(child, nodes.emphasis) or "text-italic" in classes
-            )
-            is_code = (
-                isinstance(child, nodes.literal) or "text-mono" in classes
-            )
-            is_strikethrough = (
-                isinstance(child, strike_node) or "text-strike" in classes
-            )
-            is_underline = "text-underline" in classes
-
-=======
+        elif isinstance(child, nodes.Text):
+            new_text = text(text=child.astext())
         elif isinstance(
             child,
             (
-                nodes.Text,
                 nodes.strong,
                 nodes.emphasis,
                 nodes.literal,
@@ -319,7 +303,18 @@
                 nodes.paragraph,
             ),
         ):
->>>>>>> 89bc5935
+            classes = child.attributes.get("classes", [])
+            is_bold = isinstance(child, nodes.strong) or "text-bold" in classes
+            is_italic = (
+                isinstance(child, nodes.emphasis) or "text-italic" in classes
+            )
+            is_code = (
+                isinstance(child, nodes.literal) or "text-mono" in classes
+            )
+            is_strikethrough = (
+                isinstance(child, strike_node) or "text-strike" in classes
+            )
+            is_underline = "text-underline" in classes
             new_text = text(
                 text=child.astext(),
                 bold=is_bold,
