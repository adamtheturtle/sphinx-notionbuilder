--- conflicted
+++ resolved
@@ -4,11 +4,7 @@
 
 import datetime as dt
 import json
-<<<<<<< HEAD
-import logging
 from collections.abc import Sequence
-=======
->>>>>>> 32634abd
 from dataclasses import dataclass
 from functools import singledispatch
 from importlib.metadata import version
@@ -17,17 +13,8 @@
 from uuid import UUID
 
 import bs4
-<<<<<<< HEAD
-import sphinxnotes.strike
-import ultimate_notion
-from atsphinx.audioplayer.nodes import (  # pyright: ignore[reportMissingTypeStubs]
-    audio as audio_node,
-)
-=======
 from atsphinx.audioplayer.nodes import audio as audio_node
->>>>>>> 32634abd
 from beartype import beartype
-from beartype._data.typing.datatyping import MethodDescriptorBuiltin
 from docutils import nodes
 from docutils.nodes import NodeVisitor
 from docutils.parsers.rst.states import Inliner
@@ -51,7 +38,7 @@
     video_node,
 )
 from sphinxnotes.strike import strike_node
-from ultimate_notion import Emoji
+from ultimate_notion import Emoji, Session
 from ultimate_notion.blocks import PDF as UnoPDF  # noqa: N811
 from ultimate_notion.blocks import Audio as UnoAudio
 from ultimate_notion.blocks import Block, ParentBlock
@@ -99,13 +86,10 @@
     MentionDate,
     MentionObject,
     MentionPage,
-    MentionUser,
     ObjectRef,
     PageRef,
-    UserRef,
 )
 from ultimate_notion.rich_text import Text, math, mention, text
-from ultimate_notion.user import User
 
 _LOGGER = sphinx_logging.getLogger(name=__name__)
 
@@ -540,15 +524,11 @@
     """
     Process mention user nodes by creating user mention rich text.
     """
-    user_id = _validate_mention(mention_id=node.attributes["user_id"])
-
-    from ultimate_notion import Session
+    _validate_mention(mention_id=node.attributes["user_id"])
 
     session = Session()
     user = session.get_user(session.whoami().id)
-    me = mention(target=user)
-    return me
-    # return Text.wrap_obj_ref(obj_refs=[mention_obj])
+    return mention(target=user)
 
 
 @beartype
@@ -1912,7 +1892,6 @@
 
 
 @beartype
-<<<<<<< HEAD
 def _notion_register_mention_roles(
     app: Sphinx,
 ) -> None:
@@ -1939,14 +1918,10 @@
 
 
 @beartype
-def _filter_ulem(record: logging.LogRecord) -> bool:
-    """Filter out the warning about the `ulem package already being included`.
-=======
 def _visit_strike_node(_: NotionTranslator, __: strike_node) -> None:
     """
     Dummy visitor for strike nodes.
     """
->>>>>>> 32634abd
 
 
 @beartype
@@ -2105,7 +2080,6 @@
 
     app.connect(event="builder-inited", callback=_make_static_dir)
 
-<<<<<<< HEAD
     app.add_node(
         node=_MentionUserNode,
         html=(_visit_mention_user_node_html, _depart_mention_user_node_html),
@@ -2126,13 +2100,6 @@
         html=(_visit_mention_date_node_html, _depart_mention_date_node_html),
     )
 
-    logger = logging.getLogger(name="sphinx.sphinx.registry")
-    logger.addFilter(filter=_filter_ulem)
-
-    sphinxnotes.strike.SUPPORTED_BUILDERS.append(NotionBuilder)
-
-=======
->>>>>>> 32634abd
     # that we use. The ``sphinx-iframes`` extension implements a ``video``
     # directive that we don't use.
     # Make sure that if they are both enabled, we use the
