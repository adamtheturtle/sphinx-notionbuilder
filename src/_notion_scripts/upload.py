--- conflicted
+++ resolved
@@ -36,9 +36,6 @@
 
 
 @beartype
-<<<<<<< HEAD
-def _upload_blocks_recursively(
-=======
 def _first_level_block_from_details(
     *,
     details: _SerializedBlockTreeNode,
@@ -52,8 +49,7 @@
 
 
 @beartype
-def upload_blocks_recursively(
->>>>>>> d11102a1
+def _upload_blocks_recursively(
     parent: ChildrenMixin[Any],
     block_details_list: list[_SerializedBlockTreeNode],
     session: Session,
