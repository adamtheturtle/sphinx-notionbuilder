"""Upload documentation to Notion.

Inspired by https://github.com/ftnext/sphinx-notion/blob/main/upload.py.
"""

import hashlib
import json
from enum import Enum
from pathlib import Path
from typing import TYPE_CHECKING, Any
from urllib.parse import urlparse
from urllib.request import url2pathname

import click
from beartype import beartype
from ultimate_notion import Emoji, Session
from ultimate_notion.blocks import PDF as UnoPDF  # noqa: N811
from ultimate_notion.blocks import Audio as UnoAudio
from ultimate_notion.blocks import Block
from ultimate_notion.blocks import Image as UnoImage
from ultimate_notion.blocks import Video as UnoVideo
from ultimate_notion.file import UploadedFile
from ultimate_notion.obj_api.blocks import Block as UnoObjAPIBlock

if TYPE_CHECKING:
    from ultimate_notion.database import Database
    from ultimate_notion.page import Page


@beartype
def _calculate_file_sha(*, file_path: Path) -> str:
    """
    Calculate SHA-256 hash of a file.
    """
    sha256_hash = hashlib.sha256()
    with file_path.open(mode="rb") as f:
        for chunk in iter(lambda: f.read(4096), b""):
            sha256_hash.update(chunk)
    return sha256_hash.hexdigest()


@beartype
def _get_uploaded_file(
    *,
    url: str,
    session: Session,
    sha_mapping: dict[str, str],
) -> UploadedFile | None:
    """Get an uploaded file from SHA mapping.

    Assumes all files are already uploaded and mapped.
    """
    parsed = urlparse(url=url)
    if parsed.scheme != "file":
        return None

    # Ignore ``mypy`` error as the keyword arguments are different across
    # Python versions and platforms.
    file_path = Path(url2pathname(parsed.path))  # type: ignore[misc]
    file_sha = _calculate_file_sha(file_path=file_path)
    file_id = sha_mapping[file_sha]
    click.echo(message=f"Using file from SHA mapping: {file_id}")
    file_upload_obj = session.api.uploads.retrieve(upload_id=file_id)
    return UploadedFile.from_file_upload(file_upload=file_upload_obj)


@beartype
def _block_from_details(
    *,
    details: dict[str, Any],
    session: Session,
    sha_mapping: dict[str, str],
) -> Block:
    """Create a Block from a serialized block details.

    Get any required local files from SHA mapping.
    """
    block = Block.wrap_obj_ref(UnoObjAPIBlock.model_validate(obj=details))

    if isinstance(block, (UnoImage, UnoVideo, UnoAudio, UnoPDF)):
        uploaded_file = _get_uploaded_file(
            url=block.url,
            session=session,
            sha_mapping=sha_mapping,
        )
        if uploaded_file is not None:
            return block.__class__(file=uploaded_file, caption=block.caption)

    return block


@beartype
class _ParentType(Enum):
    """
    Type of parent that new page will live under.
    """

    PAGE = "page"
    DATABASE = "database"


@click.command()
@click.option(
    "--file",
    help="JSON File to upload",
    required=True,
    type=click.Path(
        exists=True,
        path_type=Path,
        file_okay=True,
        dir_okay=False,
    ),
)
@click.option(
    "--parent-id",
    help="Parent page or database ID (integration connected)",
    required=True,
)
@click.option(
    "--parent-type",
    help="Parent type",
    required=True,
    type=click.Choice(choices=_ParentType, case_sensitive=False),
)
@click.option(
    "--title",
    help="Title of the page to update (or create if it does not exist)",
    required=True,
)
@click.option(
    "--icon",
    help="Icon of the page",
    required=False,
)
@click.option(
    "--sha-mapping",
    help="JSON file mapping file SHAs to Notion file IDs (required)",
    required=True,
    type=click.Path(
        exists=True,
        path_type=Path,
        file_okay=True,
        dir_okay=False,
    ),
)
@beartype
def main(
    *,
    file: Path,
    parent_id: str,
    parent_type: _ParentType,
    title: str,
    icon: str | None = None,
    sha_mapping: Path,
) -> None:
    """
    Upload documentation to Notion.
    """
    session = Session()

    sha_mapping_dict = dict(
        json.loads(s=sha_mapping.read_text(encoding="utf-8"))
    )

    blocks = json.loads(s=file.read_text(encoding="utf-8"))

    parent: Page | Database
    match parent_type:
        case _ParentType.PAGE:
            parent = session.get_page(page_ref=parent_id)
            subpages = parent.subpages
        case _ParentType.DATABASE:
            parent = session.get_db(db_ref=parent_id)
            subpages = parent.get_all_pages().to_pages()

    pages_matching_title = [
        child_page for child_page in subpages if child_page.title == title
    ]

    if pages_matching_title:
        msg = (
            f"Expected 1 page matching title {title}, but got "
            f"{len(pages_matching_title)}"
        )
        assert len(pages_matching_title) == 1, msg
        (page,) = pages_matching_title
    else:
        page = session.create_page(parent=parent, title=title)
        click.echo(message=f"Created new page: '{title}' ({page.url})")

    if icon:
        page.icon = Emoji(emoji=icon)

    block_objs = [
        _block_from_details(
            details=details,
            session=session,
            sha_mapping=sha_mapping_dict,
        )
        for details in blocks
    ]

<<<<<<< HEAD
    # from ultimate_notion.blocks import BulletedItem, Paragraph, ToDoItem

    # for page_block in page.children:
    #     page_block.delete()

    # original_task_b = ToDoItem(text="Task B", checked=False)
    # original_task_b1 = ToDoItem(text="Task B1", checked=True)
    # original_task_b2 = ToDoItem(text="Task B2", checked=True)
    # original_task_b3 = ToDoItem(text="Task B3", checked=False)
    # original_paragraph = Paragraph(
    #     text="A rogue paragraph with a reference to\nthe parent task_list <task_list_example>."
    # )
    # original_bullet = BulletedItem(text="Bullet")
    # original_task_another_bullet = ToDoItem(
    #     text="Another bullet", checked=False
    # )
    # original_task_b.append(blocks=[original_task_b1])
    # original_task_b.append(blocks=[original_task_b2])
    # original_task_b.append(blocks=[original_task_b3])
    # original_task_b.append(blocks=[original_paragraph])
    # original_task_b.append(blocks=[original_bullet])
    # original_task_b.append(blocks=[original_task_another_bullet])

    # new_task_b = ToDoItem(text="Task B", checked=False)
    # new_task_b1 = ToDoItem(text="Task B1", checked=True)
    # new_task_b2 = ToDoItem(text="Task B2", checked=True)
    # new_task_b3 = ToDoItem(text="Task B3", checked=False)
    # new_paragraph = Paragraph(
    #     text="A rogue paragraph with a reference to\nthe parent task_list <task_list_example>."
    # )
    # new_bullet = BulletedItem(text="Bullet")
    # new_task_another_bullet = ToDoItem(text="Another bullet", checked=False)
    # new_task_b.append(blocks=[new_task_b1])
    # new_task_b.append(blocks=[new_task_b2])
    # new_task_b.append(blocks=[new_task_b3])
    # new_task_b.append(blocks=[new_paragraph])
    # new_task_b.append(blocks=[new_bullet])
    # new_task_b.append(blocks=[new_task_another_bullet])

    # block_child = original_task_b
    # another_block_child = new_task_b
    # assert block_child == another_block_child

    # page.append(blocks=[block_child])

    # page.reload()
    # assert len(page.children) == 1
    # assert page.children[0] == block_child

    # # This hits an assertion error
    # assert page.children[0] == another_block_child

=======
>>>>>>> 6b07f346
    last_matching_index: int | None = None
    for index, existing_page_block in enumerate(iterable=page.children):
        if index < len(blocks) and existing_page_block == block_objs[index]:
            last_matching_index = index
<<<<<<< HEAD
            print("MATCHED", existing_page_block.to_markdown())
=======
>>>>>>> 6b07f346
        else:
            breakpoint()
            break

    click.echo(
        message=(
            f"Matching blocks until index {last_matching_index} for page "
            f"'{title}'"
        ),
    )
    delete_start_index = (last_matching_index or -1) + 1
    for existing_page_block in page.children[delete_start_index:]:
        existing_page_block.delete()

    page.append(blocks=block_objs[delete_start_index:])
    click.echo(message=f"Updated existing page: '{title}' ({page.url})")<|MERGE_RESOLUTION|>--- conflicted
+++ resolved
@@ -200,71 +200,11 @@
         for details in blocks
     ]
 
-<<<<<<< HEAD
-    # from ultimate_notion.blocks import BulletedItem, Paragraph, ToDoItem
-
-    # for page_block in page.children:
-    #     page_block.delete()
-
-    # original_task_b = ToDoItem(text="Task B", checked=False)
-    # original_task_b1 = ToDoItem(text="Task B1", checked=True)
-    # original_task_b2 = ToDoItem(text="Task B2", checked=True)
-    # original_task_b3 = ToDoItem(text="Task B3", checked=False)
-    # original_paragraph = Paragraph(
-    #     text="A rogue paragraph with a reference to\nthe parent task_list <task_list_example>."
-    # )
-    # original_bullet = BulletedItem(text="Bullet")
-    # original_task_another_bullet = ToDoItem(
-    #     text="Another bullet", checked=False
-    # )
-    # original_task_b.append(blocks=[original_task_b1])
-    # original_task_b.append(blocks=[original_task_b2])
-    # original_task_b.append(blocks=[original_task_b3])
-    # original_task_b.append(blocks=[original_paragraph])
-    # original_task_b.append(blocks=[original_bullet])
-    # original_task_b.append(blocks=[original_task_another_bullet])
-
-    # new_task_b = ToDoItem(text="Task B", checked=False)
-    # new_task_b1 = ToDoItem(text="Task B1", checked=True)
-    # new_task_b2 = ToDoItem(text="Task B2", checked=True)
-    # new_task_b3 = ToDoItem(text="Task B3", checked=False)
-    # new_paragraph = Paragraph(
-    #     text="A rogue paragraph with a reference to\nthe parent task_list <task_list_example>."
-    # )
-    # new_bullet = BulletedItem(text="Bullet")
-    # new_task_another_bullet = ToDoItem(text="Another bullet", checked=False)
-    # new_task_b.append(blocks=[new_task_b1])
-    # new_task_b.append(blocks=[new_task_b2])
-    # new_task_b.append(blocks=[new_task_b3])
-    # new_task_b.append(blocks=[new_paragraph])
-    # new_task_b.append(blocks=[new_bullet])
-    # new_task_b.append(blocks=[new_task_another_bullet])
-
-    # block_child = original_task_b
-    # another_block_child = new_task_b
-    # assert block_child == another_block_child
-
-    # page.append(blocks=[block_child])
-
-    # page.reload()
-    # assert len(page.children) == 1
-    # assert page.children[0] == block_child
-
-    # # This hits an assertion error
-    # assert page.children[0] == another_block_child
-
-=======
->>>>>>> 6b07f346
     last_matching_index: int | None = None
     for index, existing_page_block in enumerate(iterable=page.children):
         if index < len(blocks) and existing_page_block == block_objs[index]:
             last_matching_index = index
-<<<<<<< HEAD
-            print("MATCHED", existing_page_block.to_markdown())
-=======
->>>>>>> 6b07f346
         else:
-            breakpoint()
             break
 
     click.echo(
