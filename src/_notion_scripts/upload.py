"""Upload documentation to Notion.

Inspired by https://github.com/ftnext/sphinx-notion/blob/main/upload.py.
"""

import hashlib
import json
<<<<<<< HEAD
import sys
=======
import mimetypes
from enum import Enum
from functools import cache
>>>>>>> 4bc3b0bf
from pathlib import Path
from typing import TYPE_CHECKING
from urllib.parse import urlparse
from urllib.request import url2pathname

import click
import requests
from beartype import beartype
<<<<<<< HEAD
from click_option_group import (
    RequiredMutuallyExclusiveOptionGroup,
    optgroup,
)
from ultimate_notion import Emoji, Session
=======
from ultimate_notion import Emoji, NotionFile, Session
>>>>>>> 4bc3b0bf
from ultimate_notion.blocks import PDF as UnoPDF  # noqa: N811
from ultimate_notion.blocks import Audio as UnoAudio
from ultimate_notion.blocks import Block, ParentBlock
from ultimate_notion.blocks import Image as UnoImage
from ultimate_notion.blocks import Video as UnoVideo
from ultimate_notion.obj_api.blocks import Block as UnoObjAPIBlock

if TYPE_CHECKING:
    from ultimate_notion.database import Database
    from ultimate_notion.page import Page

_FILE_BLOCK_TYPES = (UnoImage, UnoVideo, UnoAudio, UnoPDF)
_FileBlock = UnoImage | UnoVideo | UnoAudio | UnoPDF


@beartype
def _block_without_children(
    *,
    block: ParentBlock,
) -> ParentBlock:
    """
    Return a copy of a block without children.
    """
    serialized_block_without_children = block.obj_ref.serialize_for_api()

    # Delete the ID, else the block will have the children from Notion.
    if "id" in serialized_block_without_children:
        del serialized_block_without_children["id"]

    block_without_children = Block.wrap_obj_ref(
        UnoObjAPIBlock.model_validate(obj=serialized_block_without_children)
    )
    assert isinstance(block_without_children, ParentBlock)
    assert not block_without_children.children
    return block_without_children


@beartype
@cache
def _calculate_file_sha(*, file_path: Path) -> str:
    """
    Calculate SHA-256 hash of a file.
    """
    sha256_hash = hashlib.sha256()
    with file_path.open(mode="rb") as f:
        for chunk in iter(lambda: f.read(4096), b""):
            sha256_hash.update(chunk)
    return sha256_hash.hexdigest()


@beartype
@cache
def _calculate_file_sha_from_url(*, file_url: str) -> str:
    """
    Calculate SHA-256 hash of a file from a URL.
    """
    sha256_hash = hashlib.sha256()
    with requests.get(url=file_url, stream=True, timeout=10) as response:
        response.raise_for_status()
        for chunk in response.iter_content(chunk_size=4096):
            if chunk:
                sha256_hash.update(chunk)
    return sha256_hash.hexdigest()


@beartype
def _find_last_matching_block_index(
    *,
    existing_blocks: list[Block] | tuple[Block, ...],
    local_blocks: list[Block],
) -> int | None:
    """Find the last index where existing blocks match local blocks.

    Returns the last index where blocks are equivalent, or None if no
    blocks match.
    """
    last_matching_index: int | None = None
    for index, existing_page_block in enumerate(iterable=existing_blocks):
        click.echo(
            message=(
                f"Checking block {index + 1} of {len(existing_blocks)} for "
                "equivalence"
            ),
        )
        if index < len(local_blocks) and (
            _is_existing_equivalent(
                existing_page_block=existing_page_block,
                local_block=local_blocks[index],
            )
        ):
            last_matching_index = index
        else:
            break
    return last_matching_index


@beartype
def _is_existing_equivalent(
    *,
    existing_page_block: Block,
    local_block: Block,
) -> bool:
    """
    Check if a local block is equivalent to an existing page block.
    """
    if type(existing_page_block) is not type(local_block):
        return False

    if isinstance(local_block, _FILE_BLOCK_TYPES):
        parsed = urlparse(url=local_block.url)
        if parsed.scheme == "file":
            assert isinstance(existing_page_block, _FILE_BLOCK_TYPES)

            if (
                not isinstance(existing_page_block.file_info, NotionFile)
                or (
                    existing_page_block.file_info.name
                    != local_block.file_info.name
                )
                or (
                    existing_page_block.file_info.caption
                    != local_block.file_info.caption
                )
            ):
                return False

            local_file_path = Path(url2pathname(parsed.path))  # type: ignore[misc]
            local_file_sha = _calculate_file_sha(file_path=local_file_path)
            existing_file_sha = _calculate_file_sha_from_url(
                file_url=existing_page_block.file_info.url,
            )
            return local_file_sha == existing_file_sha
    elif isinstance(existing_page_block, ParentBlock):
        assert isinstance(local_block, ParentBlock)
        existing_page_block_without_children = _block_without_children(
            block=existing_page_block,
        )

        local_block_without_children = _block_without_children(
            block=local_block,
        )

        if (
            existing_page_block_without_children
            != local_block_without_children
        ) or (len(existing_page_block.children) != len(local_block.children)):
            return False

        return all(
            _is_existing_equivalent(
                existing_page_block=existing_child_block,
                local_block=local_child_block,
            )
            for (existing_child_block, local_child_block) in zip(
                existing_page_block.children,
                local_block.children,
                strict=False,
            )
        )

    return existing_page_block == local_block


@beartype
def _block_with_uploaded_file(
    *,
    block: Block,
    session: Session,
) -> Block:
    """
    Replace a file block with an uploaded file block.
    """
    if isinstance(block, _FILE_BLOCK_TYPES):
        parsed = urlparse(url=block.url)
        if parsed.scheme == "file":
            # Ignore ``mypy`` error as the keyword arguments are different
            # across Python versions and platforms.
            file_path = Path(url2pathname(parsed.path))  # type: ignore[misc]

            # Ultimate Notion does not support SVG files, so we need to
            # provide the MIME type ourselves for SVG files.
            # See https://github.com/ultimate-notion/ultimate-notion/issues/141.
            mime_type, _ = mimetypes.guess_type(url=file_path.name)
            if mime_type != "image/svg+xml":
                mime_type = None

            with file_path.open(mode="rb") as file_stream:
                uploaded_file = session.upload(
                    file=file_stream,
                    file_name=file_path.name,
                    mime_type=mime_type,
                )

            uploaded_file.wait_until_uploaded()

            block = block.__class__(file=uploaded_file, caption=block.caption)

    elif isinstance(block, ParentBlock) and block.children:
        new_child_blocks = [
            _block_with_uploaded_file(block=child_block, session=session)
            for child_block in block.children
        ]
        block = _block_without_children(block=block)
        block.append(blocks=new_child_blocks)

    return block


@click.command()
@click.option(
    "--file",
    help="JSON File to upload",
    required=True,
    type=click.Path(
        exists=True,
        path_type=Path,
        file_okay=True,
        dir_okay=False,
    ),
)
@optgroup.group(
    name="Parent location",
    cls=RequiredMutuallyExclusiveOptionGroup,
)
@optgroup.option(
    "--parent-page-id",
    help="Parent page ID (integration connected)",
)
@optgroup.option(
    "--parent-database-id",
    help="Parent database ID (integration connected)",
)
@click.option(
    "--title",
    help="Title of the page to update (or create if it does not exist)",
    required=True,
)
@click.option(
    "--icon",
    help="Icon of the page",
    required=False,
)
@beartype
def main(
    *,
    file: Path,
    parent_page_id: str | None,
    parent_database_id: str | None,
    title: str,
    icon: str | None = None,
) -> None:
    """
    Upload documentation to Notion.
    """
    session = Session()

    blocks = json.loads(s=file.read_text(encoding="utf-8"))

    parent: Page | Database
    if parent_page_id:
        parent = session.get_page(page_ref=parent_page_id)
        subpages = parent.subpages
    else:
        assert parent_database_id is not None
        parent = session.get_db(db_ref=parent_database_id)
        subpages = parent.get_all_pages().to_pages()

    pages_matching_title = [
        child_page for child_page in subpages if child_page.title == title
    ]

    if pages_matching_title:
        msg = (
            f"Expected 1 page matching title {title}, but got "
            f"{len(pages_matching_title)}"
        )
        assert len(pages_matching_title) == 1, msg
        (page,) = pages_matching_title
    else:
        page = session.create_page(parent=parent, title=title)
        click.echo(message=f"Created new page: '{title}' ({page.url})")

    if icon:
        page.icon = Emoji(emoji=icon)

    block_objs = [
        Block.wrap_obj_ref(UnoObjAPIBlock.model_validate(obj=details))
        for details in blocks
    ]

    last_matching_index = _find_last_matching_block_index(
        existing_blocks=page.children,
        local_blocks=block_objs,
    )

    click.echo(
        message=(
            f"Matching blocks until index {last_matching_index} for page "
            f"'{title}'"
        ),
    )
    delete_start_index = (last_matching_index or -1) + 1
    for existing_page_block in page.children[delete_start_index:]:
        existing_page_block.delete()

    block_objs_to_upload = [
        Block.wrap_obj_ref(UnoObjAPIBlock.model_validate(obj=details))
        for details in blocks[delete_start_index:]
    ]
    block_objs_with_uploaded_files = [
        _block_with_uploaded_file(block=block, session=session)
        for block in block_objs_to_upload
    ]
    page.append(blocks=block_objs_with_uploaded_files)

    click.echo(message=f"Updated existing page: '{title}' ({page.url})")<|MERGE_RESOLUTION|>--- conflicted
+++ resolved
@@ -5,13 +5,8 @@
 
 import hashlib
 import json
-<<<<<<< HEAD
-import sys
-=======
 import mimetypes
-from enum import Enum
 from functools import cache
->>>>>>> 4bc3b0bf
 from pathlib import Path
 from typing import TYPE_CHECKING
 from urllib.parse import urlparse
@@ -20,15 +15,11 @@
 import click
 import requests
 from beartype import beartype
-<<<<<<< HEAD
 from click_option_group import (
     RequiredMutuallyExclusiveOptionGroup,
     optgroup,
 )
-from ultimate_notion import Emoji, Session
-=======
 from ultimate_notion import Emoji, NotionFile, Session
->>>>>>> 4bc3b0bf
 from ultimate_notion.blocks import PDF as UnoPDF  # noqa: N811
 from ultimate_notion.blocks import Audio as UnoAudio
 from ultimate_notion.blocks import Block, ParentBlock
