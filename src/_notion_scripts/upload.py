--- conflicted
+++ resolved
@@ -207,28 +207,22 @@
         else:
             break
 
-<<<<<<< HEAD
-    sys.stdout.write(
-        f"Matching blocks until index {blocks_match_until_and_including_index} for page '{title}'\n"
-=======
     click.echo(
         message=(
-            f"Matching blocks until index {match_until_index} for page "
-            f"'{title}'"
+            f"Matching blocks until index "
+            f"{blocks_match_until_and_including_index}"
+            f" for page '{title}'"
         ),
->>>>>>> 2f32ff94
     )
     for existing_page_block in page.children[
         blocks_match_until_and_including_index + 1 :
     ]:
         existing_page_block.delete()
 
-<<<<<<< HEAD
     page.append(
         blocks=block_objs[blocks_match_until_and_including_index + 1 :]
     )
-    sys.stdout.write(f"Updated existing page: '{title}' ({page.url})\n")
-=======
-    page.append(blocks=block_objs[match_until_index + 1 :])
-    click.echo(message=f"Updated existing page: '{title}' ({page.url})")
->>>>>>> 2f32ff94
+    page.append(
+        blocks=block_objs[blocks_match_until_and_including_index + 1 :]
+    )
+    click.echo(message=f"Updated existing page: '{title}' ({page.url})")