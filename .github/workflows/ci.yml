--- conflicted
+++ resolved
@@ -17,13 +17,8 @@
 
     strategy:
       matrix:
-<<<<<<< HEAD
-        python-version: ['3.13']
+        python-version: ['3.12', '3.13']
         platform: [ubuntu-latest, windows-latest]
-=======
-        python-version: ['3.12', '3.13']
-        platform: [ubuntu-latest]
->>>>>>> c52fa6e7
 
     runs-on: ${{ matrix.platform }}
 
