[build-system]
build-backend = "setuptools.build_meta"
requires = [
    "setuptools",
    "setuptools-scm>=8.1.0",
]

[project]
name = "sphinx-notionbuilder"
description = "Sphinx extension to build Notion pages."
readme = { file = "README.rst", content-type = "text/x-rst" }
keywords = [
    "notion",
    "sphinx",
]
license = { file = "LICENSE" }
authors = [
    { name = "Adam Dangoor", email = "adamdangoor@gmail.com" },
]
requires-python = ">=3.13"
classifiers = [
    "Development Status :: 5 - Production/Stable",
    "Environment :: Web Environment",
    "License :: OSI Approved :: MIT License",
    "Operating System :: Microsoft :: Windows",
    "Operating System :: POSIX",
    "Programming Language :: Python :: 3 :: Only",
    "Programming Language :: Python :: 3.13",
]
dynamic = [
    "version",
]
dependencies = [
    "beartype>=0.21.0",
    "docutils>=0.21",
    "pydantic",
    "sphinx>=8.2.3",
    "ultimate-notion>=0.8",
]
optional-dependencies.dev = [
    "actionlint-py==1.7.7.23",
    "check-manifest==0.50",
<<<<<<< HEAD
    "deptry==0.23.0",
    "doc8==2.0.0",
=======
    "deptry==0.23.1",
    "doc8==1.1.2",
>>>>>>> 1b27457c
    "doccmd==2025.4.8",
    "docformatter==1.7.7",
    "freezegun==1.5.2",
    "furo==2025.7.19",
    "interrogate==1.7.0",
    "mypy[faster-cache]==1.16.0",
    "mypy-strict-kwargs==2025.4.3",
    "pre-commit==4.2.0",
    "pydocstyle==6.3",
    "pyenchant==3.3.0rc1",
    "pygments==2.19.1",
    "pylint==3.3.7",
    "pylint-per-file-ignores==1.4.0",
    "pyproject-fmt==2.6.0",
    "pyright==1.1.403",
    "pyroma==4.2",
    "pytest==8.4.0",
    "pytest-cov==6.2.1",
    "pyyaml==6.0.2",
    "ruff==0.11.13",
    # We add shellcheck-py not only for shell scripts and shell code blocks,
    # but also because having it installed means that ``actionlint-py`` will
    # use it to lint shell commands in GitHub workflow files.
    "shellcheck-py==0.10.0.1",
    "shfmt-py==3.11.0.2",
    "sphinx-lint==1.0.0",
    "sphinx-pyproject==0.3.0",
    "sphinx-substitution-extensions==2025.6.6",
    "sphinxcontrib-spelling==8.0.1",
    "types-docutils==0.22.0.20250814",
    "vulture==2.14",
    "yamlfix==1.17.0",
]
optional-dependencies.release = [ "check-wheel-contents==0.6.2" ]
urls.Source = "https://github.com/adamtheturtle/sphinx-notionbuilder"

[tool.setuptools]
zip-safe = false

[tool.setuptools.packages.find]
where = [
    "src",
]

[tool.setuptools.package-data]
sphinx_notionbuilder = [
    "py.typed",
]

[tool.distutils.bdist_wheel]
universal = true

[tool.setuptools_scm]

# This keeps the start of the version the same as the last release.
# This is useful for our documentation to include e.g. binary links
# to the latest released binary.
#
# Code to match this is in ``conf.py``.
version_scheme = "post-release"

[tool.ruff]
line-length = 79

lint.select = [
    "ALL",
]
lint.ignore = [
    # Ruff warns that this conflicts with the formatter.
    "COM812",
    # Allow our chosen docstring line-style - no one-line summary.
    "D200",
    "D205",
    "D212",
    # Ruff warns that this conflicts with the formatter.
    "ISC001",
    # Ignore "too-many-*" errors as they seem to get in the way more than
    # helping.
    "PLR0913",
    # We use asserts for type narrowing.
    "S101",
]

lint.per-file-ignores."doccmd_*.py" = [
    # Allow asserts in docs.
    "S101",
]

lint.per-file-ignores."docs/source/*.py" = [
    # Allow asserts in docs.
    "S101",
]

lint.per-file-ignores."tests/*.py" = [
    # Allow asserts in tests.
    "S101",
]

# Do not automatically remove commented out code.
# We comment out code during development, and with VSCode auto-save, this code
# is sometimes annoyingly removed.
lint.unfixable = [
    "ERA001",
]
lint.pydocstyle.convention = "google"

[tool.pylint]

[tool.pylint.'MASTER']

# Pickle collected data for later comparisons.
persistent = true

# Use multiple processes to speed up Pylint.
jobs = 0

# List of plugins (as comma separated values of python modules names) to load,
# usually to register additional checkers.
# See https://chezsoi.org/lucas/blog/pylint-strict-base-configuration.html.
# and we also add `pylint_per_file_ignores` to allow per-file ignores.
# We do not use the plugins:
# - pylint.extensions.code_style
# - pylint.extensions.magic_value
# - pylint.extensions.while_used
# as they seemed to get in the way.
load-plugins = [
    "pylint_per_file_ignores",
    'pylint.extensions.bad_builtin',
    'pylint.extensions.comparison_placement',
    'pylint.extensions.consider_refactoring_into_while_condition',
    'pylint.extensions.docparams',
    'pylint.extensions.dunder',
    'pylint.extensions.eq_without_hash',
    'pylint.extensions.for_any_all',
    'pylint.extensions.mccabe',
    'pylint.extensions.no_self_use',
    'pylint.extensions.overlapping_exceptions',
    'pylint.extensions.private_import',
    'pylint.extensions.redefined_loop_name',
    'pylint.extensions.redefined_variable_type',
    'pylint.extensions.set_membership',
    'pylint.extensions.typing',
]

# Allow loading of arbitrary C extensions. Extensions are imported into the
# active Python interpreter and may run arbitrary code.
unsafe-load-any-extension = false

[tool.pylint.'MESSAGES CONTROL']

# Enable the message, report, category or checker with the given id(s). You can
# either give multiple identifier separated by comma (,) or put this option
# multiple time (only on the command line, not in the configuration file where
# it should appear only once). See also the "--disable" option for examples.
enable = [
    'bad-inline-option',
    'deprecated-pragma',
    'file-ignored',
    'spelling',
    'use-symbolic-message-instead',
    'useless-suppression',
]

# Disable the message, report, category or checker with the given id(s). You
# can either give multiple identifiers separated by comma (,) or put this
# option multiple times (only on the command line, not in the configuration
# file where it should appear only once).You can also use "--disable=all" to
# disable everything first and then reenable specific checks. For example, if
# you want to run only the similarities checker, you can use "--disable=all
# --enable=similarities". If you want to run only the classes checker, but have
# no Warning level messages displayed, use"--disable=all --enable=classes
# --disable=W"

disable = [
    'too-few-public-methods',
    'too-many-locals',
    'too-many-arguments',
    'too-many-instance-attributes',
    'too-many-return-statements',
    'too-many-lines',
    'locally-disabled',
    # Let ruff handle long lines
    'line-too-long',
    # Let ruff handle unused imports
    'unused-import',
    # Let ruff deal with sorting
    'ungrouped-imports',
    # We don't need everything to be documented because of mypy
    'missing-type-doc',
    'missing-return-type-doc',
    # Too difficult to please
    'duplicate-code',
    # Let ruff handle imports
    'wrong-import-order',
    # mypy does not want untyped parameters.
    'useless-type-doc',
]

# We ignore invalid names because:
# - We want to use generated module names, which may not be valid, but are never seen.
# - We want to use global variables in documentation, which may not be uppercase.
# - conf.py is a Sphinx configuration file which requires lowercase global variable names.
per-file-ignores = [
    "docs/:invalid-name",
    "doccmd_README_rst.*.py:invalid-name",
]

[tool.pylint.'FORMAT']

# Allow the body of an if to be on the same line as the test if there is no
# else.
single-line-if-stmt = false

[tool.pylint.'SPELLING']

# Spelling dictionary name. Available dictionaries: none. To make it working
# install python-enchant package.
spelling-dict = 'en_US'

# A path to a file that contains private dictionary; one word per line.
spelling-private-dict-file = 'spelling_private_dict.txt'

# Tells whether to store unknown words to indicated private dictionary in
# --spelling-private-dict-file option instead of raising a message.
spelling-store-unknown-words = 'no'

[tool.docformatter]
make-summary-multi-line = true

[tool.check-manifest]

ignore = [
    ".checkmake-config.ini",
    ".vscode",
    ".vscode/**",
    ".yamlfmt",
    "*.enc",
    ".pre-commit-config.yaml",
    "CHANGELOG.rst",
    "CODE_OF_CONDUCT.rst",
    "CONTRIBUTING.rst",
    "LICENSE",
    "Makefile",
    "ci",
    "ci/**",
    "codecov.yaml",
    "docs",
    "docs/**",
    ".git_archival.txt",
    "spelling_private_dict.txt",
    "tests",
    "tests-pylintrc",
    "tests/**",
]

[tool.deptry]
pep621_dev_dependency_groups = [
    "dev",
    "release",
]

[tool.pyproject-fmt]
indent = 4
keep_full_version = true
max_supported_python = "3.13"

[tool.pytest.ini_options]

xfail_strict = true
log_cli = true

[tool.coverage.run]

branch = true

[tool.coverage.report]
exclude_also = [
    "if TYPE_CHECKING:",
]

[tool.mypy]

strict = true
files = [ "." ]
exclude = [ "build" ]
follow_untyped_imports = true
plugins = [
    "mypy_strict_kwargs",
]

[tool.pyright]

enableTypeIgnoreComments = false
reportUnnecessaryTypeIgnoreComment = true
typeCheckingMode = "strict"

[tool.interrogate]
fail-under = 100
omit-covered-files = true
verbose = 2

[tool.doc8]

max_line_length = 2000
ignore_path = [
    "./.eggs",
    "./docs/build",
    "./docs/build/spelling/output.txt",
    "./node_modules",
    "./src/*.egg-info/",
    "./src/*/_setuptools_scm_version.txt",
]

[tool.vulture]
# Ideally we would limit the paths to the source code where we want to ignore names,
# but Vulture does not enable this.
ignore_names = [
    # pytest configuration
    "pytest_collect_file",
    "pytest_collection_modifyitems",
    "pytest_plugins",
    # pytest fixtures - we name fixtures like this for this purpose
    "fixture_*",
    # Sphinx
    "autoclass_content",
    "autoclass_content",
    "autodoc_member_order",
    "copybutton_exclude",
    "extensions",
    "html_show_copyright",
    "html_show_sourcelink",
    "html_show_sphinx",
    "html_theme",
    "html_theme_options",
    "html_title",
    "htmlhelp_basename",
    "intersphinx_mapping",
    "language",
    "linkcheck_ignore",
    "linkcheck_retries",
    "master_doc",
    "nitpicky",
    "nitpick_ignore",
    "project_copyright",
    "pygments_style",
    "rst_prolog",
    "source_suffix",
    "spelling_word_list_filename",
    "templates_path",
    "warning_is_error",
    # Docutils translator
    "depart_*",
    "visit_*",
]

# Duplicate some of .gitignore
exclude = [ ".venv" ]

[tool.yamlfix]
section_whitelines = 1
whitelines = 1<|MERGE_RESOLUTION|>--- conflicted
+++ resolved
@@ -40,13 +40,8 @@
 optional-dependencies.dev = [
     "actionlint-py==1.7.7.23",
     "check-manifest==0.50",
-<<<<<<< HEAD
-    "deptry==0.23.0",
+    "deptry==0.23.1",
     "doc8==2.0.0",
-=======
-    "deptry==0.23.1",
-    "doc8==1.1.2",
->>>>>>> 1b27457c
     "doccmd==2025.4.8",
     "docformatter==1.7.7",
     "freezegun==1.5.2",
